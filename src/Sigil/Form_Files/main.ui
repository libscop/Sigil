--- conflicted
+++ resolved
@@ -192,11 +192,10 @@
     <addaction name="actionCount"/>
     <addaction name="separator"/>
     <addaction name="actionGoToLine"/>
-<<<<<<< HEAD
     <addaction name="separator"/>
     <addaction name="actionSearchEditor"/>
-=======
->>>>>>> 65a4abbc
+    <addaction name="separator"/>
+    <addaction name="actionSearchEditor"/>
    </widget>
    <widget class="QMenu" name="menuWindow">
     <property name="title">
