--- conflicted
+++ resolved
@@ -1,537 +1,531 @@
-/************************************************************************
-**
-**  Copyright (C) 2009  Strahinja Markovic
-**
-**  This file is part of Sigil.
-**
-**  Sigil is free software: you can redistribute it and/or modify
-**  it under the terms of the GNU General Public License as published by
-**  the Free Software Foundation, either version 3 of the License, or
-**  (at your option) any later version.
-**
-**  Sigil is distributed in the hope that it will be useful,
-**  but WITHOUT ANY WARRANTY; without even the implied warranty of
-**  MERCHANTABILITY or FITNESS FOR A PARTICULAR PURPOSE.  See the
-**  GNU General Public License for more details.
-**
-**  You should have received a copy of the GNU General Public License
-**  along with Sigil.  If not, see <http://www.gnu.org/licenses/>.
-**
-*************************************************************************/
-
-#include <stdafx.h>
-#include "../Misc/Utility.h"
-#include "../BookManipulation/CleanSource.h"
-#include <tidy.h>
-#include <buffio.h>
-#include "../BookManipulation/XHTMLDoc.h"
-
-static const QString SIGIL_CLASS_NAME       = "sgc";
-static const QString SIGIL_CLASS_NAME_REG   = SIGIL_CLASS_NAME + "-(\\d+)";
-
-// Use with <QRegExp>.setMinimal( true )
-static const QString STYLE_TAG_CSS_ONLY     = "<\\s*style[^>]*type\\s*=\\s*\"text/css\"[^>]*>.*</\\s*style[^>]*>";
-
-static const QString CLASS_REMOVE_START     = "<[^>]*class\\s*=\\s*\"[^\"]*";
-static const QString CLASS_REMOVE_END       = "[^\"]*\"[^>]*>";
-
-// Use with <QRegExp>.setMinimal( true )
-static const QString TIDY_NEW_STYLE         = "(\\w+)\\.[\\w-]+\\s*(\\{.*\\})";
-
-// The value was picked arbitrarily
-static const int TAG_SIZE_THRESHOLD         = 1000;
-
-static const QString SVG_ELEMENTS           =   "a,altGlyph,altGlyphDef,altGlyphItem,animate,animateColor,animateMotion"
-                                                ",animateTransform,circle,clipPath,color-profile,cursor,definition-src,defs,desc"
-                                                ",ellipse,feBlend,feColorMatrix,feComponentTransfer,feComposite,feConvolveMatrix"
-                                                ",feDiffuseLighting,feDisplacementMap,feDistantLight,feFlood,feFuncA,feFuncB"
-                                                ",feFuncG,feFuncR,feGaussianBlur,feImage,feMerg,feMergeNode,feMorphology,feOffset"
-                                                ",fePointLight,feSpecularLighting,feSpotLight,feTile,feTurbulence,filter"
-                                                ",font,font-face,font-face-format,font-face-name,font-face-src,font-face-uri"
-                                                ",foreignObject,g,glyph,glyphRef,hkern,image,line,linearGradient,marker,mask"
-                                                ",metadata,missing-glyph,mpath,path,pattern,polygon,polyline,radialGradient"
-                                                ",rect,script,set,stop,style,svg,switch,symbol,text,textPath,title,tref,tspan"
-                                                ",use,view,vkern";
-
-
-// Performs general cleaning (and improving)
-// of provided book XHTML source code
-QString CleanSource::Clean( const QString &source )
-{
-    QString newsource = source;
-
-    // We store the number of CSS style tags before
-    // running Tidy so CleanCSS can remove redundant classes
-    // if tidy added a new style tag
-    int old_num_styles = CSSStyleTags( newsource ).count();
-    
-    newsource = HTMLTidy( newsource );
-    newsource = CleanCSS( newsource, old_num_styles );
-
-    // Once more, so we get the nice pretty-printed
-    // output of our CSS code too
-    newsource = HTMLTidy( newsource );
-
-    return newsource;
-}
-
-
-// No cleaning, just convert the source to valid XHTML
-QString CleanSource::ToValidXHTML( const QString &source )
-{
-    return FastXHTMLTidy( source );
-}
-
-
-// Cleans CSS; currently it removes the redundant CSS classes
-// that Tidy sometimes adds because it doesn't parse existing
-// CSS classes, it only adds new ones; this also merges smaller
-// style tags into larger ones
-QString CleanSource::CleanCSS( const QString &source, int old_num_styles )
-{
-    QString newsource           = source;
-    QStringList css_style_tags  = CSSStyleTags( newsource );
-
-    // If Tidy added a new tag, we remove the redundant ones
-    if ( css_style_tags.count() > old_num_styles )
-    {
-        SourceAndStyles cleaned = RemoveRedundantClasses( newsource, css_style_tags );
-
-        newsource       = cleaned.source;
-        css_style_tags  = cleaned.css_style_tags;
-    }
-
-    css_style_tags = RemoveEmptyComments( css_style_tags );
-    css_style_tags = MergeSmallerStyles(  css_style_tags );
-
-    newsource = WriteNewCSSStyleTags( newsource, css_style_tags );
-
-    return newsource;
-}
-
-
-// Returns the content of all CSS style tags in a list,
-// where each element is a QString representing the content
-// of a single CSS style tag
-QStringList CleanSource::CSSStyleTags( const QString &source )
-{
-    QStringList css_style_tags;
-
-    QList< XHTMLDoc::XMLElement > style_tag_nodes = XHTMLDoc::GetTagsInHead( source, "style" );
-
-    foreach( XHTMLDoc::XMLElement element, style_tag_nodes )
-    {
-        if (    element.attributes.contains( "type" ) && 
-              ( element.attributes.value( "type" ) == "text/css" ) 
-           )  
-        {
-            css_style_tags.append( element.text );
-        }
-    }
-
-    return css_style_tags;
-}
-
-// Removes empty comments that are
-// sometimes left after CDATA comments
-QStringList CleanSource::RemoveEmptyComments( const QStringList &css_style_tags )
-{
-    QStringList new_tags = css_style_tags;
-
-    for ( int i = 0; i < new_tags.count(); ++i )
-    {
-        new_tags[ i ].replace( "/**/", "" );
-        new_tags[ i ] = new_tags[ i ].trimmed();
-    }
-
-    return new_tags;
-}
-
-
-// Merges smaller styles into bigger ones
-QStringList CleanSource::MergeSmallerStyles( const QStringList &css_style_tags )
-{
-    if ( css_style_tags.count() < 2 )
-
-        return css_style_tags;
-
-    QStringList new_tags = css_style_tags;
-
-    int index = 1;
-
-    while ( index < new_tags.count() )
-    {
-        if ( new_tags[ index ].length() < TAG_SIZE_THRESHOLD )
-        {
-            new_tags[ index - 1 ].append( "\n\n" + new_tags[ index ] );
-
-            new_tags.removeAt( index );
-        }
-
-        else
-        {
-            index++;
-        }
-    }
-
-    return new_tags;
-}
-
-
-// Returns the largest index of all the Sigil CSS classes
-int CleanSource::MaxSigilCSSClassIndex( const QStringList &css_style_tags  )
-{
-    int max_class_index = 0;    
-
-    foreach( QString style_tag, css_style_tags )
-    {
-        QRegExp sigil_class( SIGIL_CLASS_NAME_REG );
-
-        int main_index = 0;
-
-        while ( true )
-        {
-            main_index = style_tag.indexOf( sigil_class, main_index );
-
-            if ( main_index == -1 )
-
-                break;
-
-            main_index += sigil_class.matchedLength();
-
-            int class_index = sigil_class.cap( 1 ).toInt();
-
-            if ( class_index > max_class_index )
-
-                max_class_index = class_index;
-        }
-    }
-
-    return max_class_index;
-}
-
-
-// Runs HTML Tidy on the provided XHTML source code
-QString CleanSource::HTMLTidy( const QString &source )
-{
-    TidyDoc tidy_document = tidyCreate();
-
-    TidyBuffer output = { 0 };
-    TidyBuffer errbuf = { 0 };
-
-    // For more information on Tidy configuration
-    // options, see http://tidy.sourceforge.net/docs/quickref.html
-
-    // "output-xhtml"
-    tidyOptSetBool( tidy_document, TidyXhtmlOut, yes );
-
-    // "add-xml-decl"
-    tidyOptSetBool( tidy_document, TidyXmlDecl, yes );
-
-    // "clean"
-    tidyOptSetBool( tidy_document, TidyMakeClean, yes );
-
-    // "preserve-entities"
-    tidyOptSetBool( tidy_document, TidyPreserveEntities, yes );	
-
-    // Turning these two options on produces ugly markup
-    // from WYSIWYG actions... for now, it's better we turn it off.
-
-    // "merge-divs"
-    //tidyOptSetInt( tidy_document, TidyMergeDivs, no );
-
-    // "merge-spans"
-    //tidyOptSetInt( tidy_document, TidyMergeSpans, no );
-
-    // "doctype"
-    tidyOptSetValue( tidy_document, TidyDoctype, "strict" );
-
-    // "enclose-text"
-    tidyOptSetBool( tidy_document, TidyEncloseBodyText, yes );	
-
-    // "wrap"
-    tidyOptSetInt( tidy_document, TidyWrapLen, 0 );	
-
-    // "css-prefix"
-    tidyOptSetValue( tidy_document, TidyCSSPrefix, SIGIL_CLASS_NAME.toUtf8().data() );	
-
-    // Needed so that Tidy doesn't kill off SVG elements
-    // "new-blocklevel-tags"
-    tidyOptSetValue( tidy_document, TidyBlockTags, SVG_ELEMENTS.toUtf8().data() );
-
-    // This option doesn't exist in "normal" Tidy. It has been hacked on
-    // and enables us to direct Tidy to start numbering new CSS classes
-    // from an index we provide it, and not always from 1 (which causes clashes).
-    tidyOptSetInt( tidy_document, TidyClassStartID, MaxSigilCSSClassIndex( CSSStyleTags( source ) ) );	
-
-    // "indent"
-    tidyOptSetInt( tidy_document, TidyIndentContent, TidyAutoState );	
-
-    // "tidy-mark"
-    tidyOptSetBool( tidy_document, TidyMark, no );	
-
-    // UTF-8 for input and output
-    tidySetCharEncoding( tidy_document, "utf8" );  	
-
-    // Force output
-    tidyOptSetBool( tidy_document, TidyForceOutput, yes);
-
-    // Write all errors to error buffer
-    tidySetErrorBuffer( tidy_document, &errbuf );
-
-    // Set the input
-    tidyParseString( tidy_document, source.toUtf8().constData() );
-
-    // GO BABY GO!
-    tidyCleanAndRepair( tidy_document );
-
-    // Run diagnostics
-    tidyRunDiagnostics( tidy_document );
-
-    // TODO: read and report any possible errors
-    // from the error buffer
-
-    // Store the cleaned up XHTML
-    tidySaveBuffer( tidy_document, &output );
-
-    QString clean = QString::fromUtf8( (const char*) output.bp );
-
-    // Free memory
-    tidyBufFree( &output );
-    tidyBufFree( &errbuf );
-    tidyRelease( tidy_document );
-
-    return clean;
-}
-
-
-// Tries to run Tidy's error correcting parser
-// as fast as possible, with no unnecessary cleaning
-QString CleanSource::FastXHTMLTidy( const QString &source )
-{
-    TidyDoc tidy_document = tidyCreate();
-
-    TidyBuffer output = { 0 };
-    TidyBuffer errbuf = { 0 };
-
-    // For more information on Tidy configuration
-    // options, see http://tidy.sourceforge.net/docs/quickref.html
-
-    // "output-xhtml"
-    tidyOptSetBool( tidy_document, TidyXhtmlOut, yes );
-
-    // "add-xml-decl"
-    tidyOptSetBool( tidy_document, TidyXmlDecl, yes );
-
-    // "preserve-entities"
-    tidyOptSetBool( tidy_document, TidyPreserveEntities, yes );	
-
-    // "join-styles"
-    tidyOptSetBool( tidy_document, TidyJoinStyles, no );
-
-    // "merge-divs"
-    tidyOptSetInt( tidy_document, TidyMergeDivs, TidyNoState );
-
-    // "merge-spans"
-    tidyOptSetInt( tidy_document, TidyMergeSpans, TidyNoState );
-
-    // "wrap"
-    tidyOptSetInt( tidy_document, TidyWrapLen, 0 );
-
-    // "doctype"
-    tidyOptSetValue( tidy_document, TidyDoctype, "strict" );
-
-    // Needed so that Tidy doesn't kill off SVG elements
-    // "new-blocklevel-tags"
-    tidyOptSetValue( tidy_document, TidyBlockTags, SVG_ELEMENTS.toUtf8().data() );
-
-    // "tidy-mark"
-    tidyOptSetBool( tidy_document, TidyMark, no );	
-
-    // UTF-8 for input and output
-    tidySetCharEncoding( tidy_document, "utf8" );  	
-
-    // Force output
-    tidyOptSetBool( tidy_document, TidyForceOutput, yes );
-
-    // Write all errors to error buffer
-    tidySetErrorBuffer( tidy_document, &errbuf );
-
-    // Set the input
-    tidyParseString( tidy_document, source.toUtf8().constData() );
-
-    // GO BABY GO!
-    tidyCleanAndRepair( tidy_document );
-
-    // Run diagnostics
-    tidyRunDiagnostics( tidy_document );
-
-    // TODO: read and report any possible errors
-    // from the error buffer
-
-    // Store the cleaned up XHTML
-    tidySaveBuffer( tidy_document, &output );
-
-    QString clean = QString::fromUtf8( (const char*) output.bp );
-
-    // Free memory
-    tidyBufFree( &output );
-    tidyBufFree( &errbuf );
-    tidyRelease( tidy_document );
-
-    return clean;
-}
-
-
-// Writes the new CSS style tags to the source, replacing the old ones
-QString CleanSource::WriteNewCSSStyleTags( const QString &source, const QStringList &css_style_tags )
-{
-    QRegExp body_start_tag( BODY_START );
-
-    int body_begin = source.indexOf( body_start_tag, 0 );
-
-    QString header = Utility::Substring( 0, body_begin, source );
-
-    QRegExp css_styles_reg( STYLE_TAG_CSS_ONLY );
-    css_styles_reg.setMinimal( true );
-
-    // We delete the old CSS style tags
-    header.remove( css_styles_reg );
-
-    // For each new style tag, create it
-    // and add it to the end of the <head> section
-    foreach( QString styles, css_style_tags )
-    {
-        QString style_tag = "<style type=\"text/css\">\n" + styles + "\n</style>\n";
-
-        header.insert( header.indexOf( "</head>" ), style_tag );
-    }    
-
-    return header + Utility::Substring( body_begin, source.length(), source );
-}
-
-
-// Removes redundant classes from the style tags and source code;
-// Calls more specific version.
-CleanSource::SourceAndStyles CleanSource::RemoveRedundantClasses( const QString &source, const QStringList &css_style_tags )
-{
-    QHash< QString, QString > redundant_classes = GetRedundantClasses( css_style_tags );
-    
-    SourceAndStyles cleaned;
-    cleaned.source          = RemoveRedundantClassesSource( source, redundant_classes );
-    cleaned.css_style_tags  = RemoveRedundantClassesTags( css_style_tags, redundant_classes );   
-
-    return cleaned;
-}
-
-// Removes redundant CSS classes from the provided CSS style tags
-QStringList CleanSource::RemoveRedundantClassesTags( const QStringList &css_style_tags, const QHash< QString, QString > redundant_classes )
-{
-    QStringList new_css_style_tags  = css_style_tags;
-    QStringList last_tag_styles     = new_css_style_tags.last().split( QChar( '\n' ) );
-
-    // Searches for the old class in every line;
-    // Tidy always creates class definitions as one line
-    foreach( QString key, redundant_classes.keys() )
-    {
-        QRegExp remove_old( "^.*" + QRegExp::escape( key ) + ".*$" );
-        remove_old.setMinimal( true );
-
-        last_tag_styles.replaceInStrings( remove_old, "" );
-    }
-
-    new_css_style_tags[ new_css_style_tags.count() - 1 ] = last_tag_styles.join( QChar( '\n' ) );
-
-    return new_css_style_tags;
-}
-
-// Removes redundant CSS classes from the provided XHTML source code;
-// Updates references to older classes that do the same thing
-QString CleanSource::RemoveRedundantClassesSource( const QString &source, const QHash< QString, QString > redundant_classes )
-{
-    QString newsource = source;
-
-    foreach( QString key, redundant_classes.keys() )
-    {
-        QRegExp remove_old( CLASS_REMOVE_START + key + CLASS_REMOVE_END );
-
-        while ( newsource.indexOf( remove_old ) != -1 )
-        {
-            QString matched = remove_old.cap( 0 );
-
-            matched.replace( key, redundant_classes.value( key ) );
-            newsource.replace( remove_old.cap( 0 ), matched );
-        }
-    }
-
-    return newsource;
-}
-
-
-// Returns a QHash with keys being the new redundant CSS classes,
-// and the values being the old classes that already do the job of the new ones.
-QHash< QString, QString > CleanSource::GetRedundantClasses( const QStringList &css_style_tags )
-{
-    QHash< QString, QString > redundant_classes;
-
-    // HACK: This whole concept is really ugly.
-    // a) We need to fix Tidy so it doesn't create useless new classes.
-    // b) We need a real CSS parser. One that knows which HTML element
-    // has which style/class.
-
-    // Tidy always create ONE style tag for its new classes,
-    // and it is always the last one
-<<<<<<< HEAD
-    QString new_style_tag = css_style_tags.last();
-
-    QStringList new_style_tag_lines = new_style_tag.split( QChar( '\n' ) );
-=======
-    QString last_style_tag      = css_style_tags.last();
-    QStringList last_tag_styles = last_style_tag.split( QChar( '\n' ) );
->>>>>>> f13192e9
-
-    // We search through all the tags that come before this new one 
-    for ( int i = 0; i < css_style_tags.count() - 1; ++i )
-    {
-        QStringList old_lines = css_style_tags[ i ].split( QChar( '\n' ) );
-
-        // We go through all the lines in the last CSS style tag.
-        // It contains the new styles Tidy added.
-        foreach( QString line_in_new_styles, new_style_tag_lines )
-        {
-            QRegExp class_definition( TIDY_NEW_STYLE );
-            class_definition.setMinimal( true );
-
-            if ( line_in_new_styles.indexOf( class_definition ) != -1 )
-            {                
-                QRegExp matching_style( QRegExp::escape( class_definition.cap( 1 ) ) + "\\.[\\w-]+\\s*" +
-                                        QRegExp::escape( class_definition.cap( 2 ) ) );
-
-                // There should always be just one that matches
-                QStringList matching_lines = old_lines.filter( matching_style );
-
-                if ( matching_lines.count() != 0 )
-                {
-                    QRegExp sgc_class( SIGIL_CLASS_NAME_REG );
-
-                    matching_lines[ 0 ].indexOf( sgc_class );
-                    QString oldclass = sgc_class.cap( 0 );
-
-                    line_in_new_styles.indexOf( sgc_class );
-                    QString newclass = sgc_class.cap( 0 );
-
-                    redundant_classes[ newclass ] = oldclass;
-                }
-
-                else
-                {   
-                    continue;                    
-                }
-            }
-        }
-    }
-
-    return redundant_classes;
-}
-
-
+/************************************************************************
+**
+**  Copyright (C) 2009  Strahinja Markovic
+**
+**  This file is part of Sigil.
+**
+**  Sigil is free software: you can redistribute it and/or modify
+**  it under the terms of the GNU General Public License as published by
+**  the Free Software Foundation, either version 3 of the License, or
+**  (at your option) any later version.
+**
+**  Sigil is distributed in the hope that it will be useful,
+**  but WITHOUT ANY WARRANTY; without even the implied warranty of
+**  MERCHANTABILITY or FITNESS FOR A PARTICULAR PURPOSE.  See the
+**  GNU General Public License for more details.
+**
+**  You should have received a copy of the GNU General Public License
+**  along with Sigil.  If not, see <http://www.gnu.org/licenses/>.
+**
+*************************************************************************/
+
+#include <stdafx.h>
+#include "../Misc/Utility.h"
+#include "../BookManipulation/CleanSource.h"
+#include <tidy.h>
+#include <buffio.h>
+#include "../BookManipulation/XHTMLDoc.h"
+
+static const QString SIGIL_CLASS_NAME       = "sgc";
+static const QString SIGIL_CLASS_NAME_REG   = SIGIL_CLASS_NAME + "-(\\d+)";
+
+// Use with <QRegExp>.setMinimal( true )
+static const QString STYLE_TAG_CSS_ONLY     = "<\\s*style[^>]*type\\s*=\\s*\"text/css\"[^>]*>.*</\\s*style[^>]*>";
+
+static const QString CLASS_REMOVE_START     = "<[^>]*class\\s*=\\s*\"[^\"]*";
+static const QString CLASS_REMOVE_END       = "[^\"]*\"[^>]*>";
+
+// Use with <QRegExp>.setMinimal( true )
+static const QString TIDY_NEW_STYLE         = "(\\w+)\\.[\\w-]+\\s*(\\{.*\\})";
+
+// The value was picked arbitrarily
+static const int TAG_SIZE_THRESHOLD         = 1000;
+
+static const QString SVG_ELEMENTS           =   "a,altGlyph,altGlyphDef,altGlyphItem,animate,animateColor,animateMotion"
+                                                ",animateTransform,circle,clipPath,color-profile,cursor,definition-src,defs,desc"
+                                                ",ellipse,feBlend,feColorMatrix,feComponentTransfer,feComposite,feConvolveMatrix"
+                                                ",feDiffuseLighting,feDisplacementMap,feDistantLight,feFlood,feFuncA,feFuncB"
+                                                ",feFuncG,feFuncR,feGaussianBlur,feImage,feMerg,feMergeNode,feMorphology,feOffset"
+                                                ",fePointLight,feSpecularLighting,feSpotLight,feTile,feTurbulence,filter"
+                                                ",font,font-face,font-face-format,font-face-name,font-face-src,font-face-uri"
+                                                ",foreignObject,g,glyph,glyphRef,hkern,image,line,linearGradient,marker,mask"
+                                                ",metadata,missing-glyph,mpath,path,pattern,polygon,polyline,radialGradient"
+                                                ",rect,script,set,stop,style,svg,switch,symbol,text,textPath,title,tref,tspan"
+                                                ",use,view,vkern";
+
+
+// Performs general cleaning (and improving)
+// of provided book XHTML source code
+QString CleanSource::Clean( const QString &source )
+{
+    QString newsource = source;
+
+    // We store the number of CSS style tags before
+    // running Tidy so CleanCSS can remove redundant classes
+    // if tidy added a new style tag
+    int old_num_styles = CSSStyleTags( newsource ).count();
+    
+    newsource = HTMLTidy( newsource );
+    newsource = CleanCSS( newsource, old_num_styles );
+
+    // Once more, so we get the nice pretty-printed
+    // output of our CSS code too
+    newsource = HTMLTidy( newsource );
+
+    return newsource;
+}
+
+
+// No cleaning, just convert the source to valid XHTML
+QString CleanSource::ToValidXHTML( const QString &source )
+{
+    return FastXHTMLTidy( source );
+}
+
+
+// Cleans CSS; currently it removes the redundant CSS classes
+// that Tidy sometimes adds because it doesn't parse existing
+// CSS classes, it only adds new ones; this also merges smaller
+// style tags into larger ones
+QString CleanSource::CleanCSS( const QString &source, int old_num_styles )
+{
+    QString newsource           = source;
+    QStringList css_style_tags  = CSSStyleTags( newsource );
+
+    // If Tidy added a new tag, we remove the redundant ones
+    if ( css_style_tags.count() > old_num_styles )
+    {
+        SourceAndStyles cleaned = RemoveRedundantClasses( newsource, css_style_tags );
+
+        newsource       = cleaned.source;
+        css_style_tags  = cleaned.css_style_tags;
+    }
+
+    css_style_tags = RemoveEmptyComments( css_style_tags );
+    css_style_tags = MergeSmallerStyles(  css_style_tags );
+
+    newsource = WriteNewCSSStyleTags( newsource, css_style_tags );
+
+    return newsource;
+}
+
+
+// Returns the content of all CSS style tags in a list,
+// where each element is a QString representing the content
+// of a single CSS style tag
+QStringList CleanSource::CSSStyleTags( const QString &source )
+{
+    QStringList css_style_tags;
+
+    QList< XHTMLDoc::XMLElement > style_tag_nodes = XHTMLDoc::GetTagsInHead( source, "style" );
+
+    foreach( XHTMLDoc::XMLElement element, style_tag_nodes )
+    {
+        if (    element.attributes.contains( "type" ) && 
+              ( element.attributes.value( "type" ) == "text/css" ) 
+           )  
+        {
+            css_style_tags.append( element.text );
+        }
+    }
+
+    return css_style_tags;
+}
+
+// Removes empty comments that are
+// sometimes left after CDATA comments
+QStringList CleanSource::RemoveEmptyComments( const QStringList &css_style_tags )
+{
+    QStringList new_tags = css_style_tags;
+
+    for ( int i = 0; i < new_tags.count(); ++i )
+    {
+        new_tags[ i ].replace( "/**/", "" );
+        new_tags[ i ] = new_tags[ i ].trimmed();
+    }
+
+    return new_tags;
+}
+
+
+// Merges smaller styles into bigger ones
+QStringList CleanSource::MergeSmallerStyles( const QStringList &css_style_tags )
+{
+    if ( css_style_tags.count() < 2 )
+
+        return css_style_tags;
+
+    QStringList new_tags = css_style_tags;
+
+    int index = 1;
+
+    while ( index < new_tags.count() )
+    {
+        if ( new_tags[ index ].length() < TAG_SIZE_THRESHOLD )
+        {
+            new_tags[ index - 1 ].append( "\n\n" + new_tags[ index ] );
+
+            new_tags.removeAt( index );
+        }
+
+        else
+        {
+            index++;
+        }
+    }
+
+    return new_tags;
+}
+
+
+// Returns the largest index of all the Sigil CSS classes
+int CleanSource::MaxSigilCSSClassIndex( const QStringList &css_style_tags  )
+{
+    int max_class_index = 0;    
+
+    foreach( QString style_tag, css_style_tags )
+    {
+        QRegExp sigil_class( SIGIL_CLASS_NAME_REG );
+
+        int main_index = 0;
+
+        while ( true )
+        {
+            main_index = style_tag.indexOf( sigil_class, main_index );
+
+            if ( main_index == -1 )
+
+                break;
+
+            main_index += sigil_class.matchedLength();
+
+            int class_index = sigil_class.cap( 1 ).toInt();
+
+            if ( class_index > max_class_index )
+
+                max_class_index = class_index;
+        }
+    }
+
+    return max_class_index;
+}
+
+
+// Runs HTML Tidy on the provided XHTML source code
+QString CleanSource::HTMLTidy( const QString &source )
+{
+    TidyDoc tidy_document = tidyCreate();
+
+    TidyBuffer output = { 0 };
+    TidyBuffer errbuf = { 0 };
+
+    // For more information on Tidy configuration
+    // options, see http://tidy.sourceforge.net/docs/quickref.html
+
+    // "output-xhtml"
+    tidyOptSetBool( tidy_document, TidyXhtmlOut, yes );
+
+    // "add-xml-decl"
+    tidyOptSetBool( tidy_document, TidyXmlDecl, yes );
+
+    // "clean"
+    tidyOptSetBool( tidy_document, TidyMakeClean, yes );
+
+    // "preserve-entities"
+    tidyOptSetBool( tidy_document, TidyPreserveEntities, yes );	
+
+    // Turning these two options on produces ugly markup
+    // from WYSIWYG actions... for now, it's better we turn it off.
+
+    // "merge-divs"
+    //tidyOptSetInt( tidy_document, TidyMergeDivs, no );
+
+    // "merge-spans"
+    //tidyOptSetInt( tidy_document, TidyMergeSpans, no );
+
+    // "doctype"
+    tidyOptSetValue( tidy_document, TidyDoctype, "strict" );
+
+    // "enclose-text"
+    tidyOptSetBool( tidy_document, TidyEncloseBodyText, yes );	
+
+    // "wrap"
+    tidyOptSetInt( tidy_document, TidyWrapLen, 0 );	
+
+    // "css-prefix"
+    tidyOptSetValue( tidy_document, TidyCSSPrefix, SIGIL_CLASS_NAME.toUtf8().data() );	
+
+    // Needed so that Tidy doesn't kill off SVG elements
+    // "new-blocklevel-tags"
+    tidyOptSetValue( tidy_document, TidyBlockTags, SVG_ELEMENTS.toUtf8().data() );
+
+    // This option doesn't exist in "normal" Tidy. It has been hacked on
+    // and enables us to direct Tidy to start numbering new CSS classes
+    // from an index we provide it, and not always from 1 (which causes clashes).
+    tidyOptSetInt( tidy_document, TidyClassStartID, MaxSigilCSSClassIndex( CSSStyleTags( source ) ) );	
+
+    // "indent"
+    tidyOptSetInt( tidy_document, TidyIndentContent, TidyAutoState );	
+
+    // "tidy-mark"
+    tidyOptSetBool( tidy_document, TidyMark, no );	
+
+    // UTF-8 for input and output
+    tidySetCharEncoding( tidy_document, "utf8" );  	
+
+    // Force output
+    tidyOptSetBool( tidy_document, TidyForceOutput, yes);
+
+    // Write all errors to error buffer
+    tidySetErrorBuffer( tidy_document, &errbuf );
+
+    // Set the input
+    tidyParseString( tidy_document, source.toUtf8().constData() );
+
+    // GO BABY GO!
+    tidyCleanAndRepair( tidy_document );
+
+    // Run diagnostics
+    tidyRunDiagnostics( tidy_document );
+
+    // TODO: read and report any possible errors
+    // from the error buffer
+
+    // Store the cleaned up XHTML
+    tidySaveBuffer( tidy_document, &output );
+
+    QString clean = QString::fromUtf8( (const char*) output.bp );
+
+    // Free memory
+    tidyBufFree( &output );
+    tidyBufFree( &errbuf );
+    tidyRelease( tidy_document );
+
+    return clean;
+}
+
+
+// Tries to run Tidy's error correcting parser
+// as fast as possible, with no unnecessary cleaning
+QString CleanSource::FastXHTMLTidy( const QString &source )
+{
+    TidyDoc tidy_document = tidyCreate();
+
+    TidyBuffer output = { 0 };
+    TidyBuffer errbuf = { 0 };
+
+    // For more information on Tidy configuration
+    // options, see http://tidy.sourceforge.net/docs/quickref.html
+
+    // "output-xhtml"
+    tidyOptSetBool( tidy_document, TidyXhtmlOut, yes );
+
+    // "add-xml-decl"
+    tidyOptSetBool( tidy_document, TidyXmlDecl, yes );
+
+    // "preserve-entities"
+    tidyOptSetBool( tidy_document, TidyPreserveEntities, yes );	
+
+    // "join-styles"
+    tidyOptSetBool( tidy_document, TidyJoinStyles, no );
+
+    // "merge-divs"
+    tidyOptSetInt( tidy_document, TidyMergeDivs, TidyNoState );
+
+    // "merge-spans"
+    tidyOptSetInt( tidy_document, TidyMergeSpans, TidyNoState );
+
+    // "wrap"
+    tidyOptSetInt( tidy_document, TidyWrapLen, 0 );
+
+    // "doctype"
+    tidyOptSetValue( tidy_document, TidyDoctype, "strict" );
+
+    // Needed so that Tidy doesn't kill off SVG elements
+    // "new-blocklevel-tags"
+    tidyOptSetValue( tidy_document, TidyBlockTags, SVG_ELEMENTS.toUtf8().data() );
+
+    // "tidy-mark"
+    tidyOptSetBool( tidy_document, TidyMark, no );	
+
+    // UTF-8 for input and output
+    tidySetCharEncoding( tidy_document, "utf8" );  	
+
+    // Force output
+    tidyOptSetBool( tidy_document, TidyForceOutput, yes );
+
+    // Write all errors to error buffer
+    tidySetErrorBuffer( tidy_document, &errbuf );
+
+    // Set the input
+    tidyParseString( tidy_document, source.toUtf8().constData() );
+
+    // GO BABY GO!
+    tidyCleanAndRepair( tidy_document );
+
+    // Run diagnostics
+    tidyRunDiagnostics( tidy_document );
+
+    // TODO: read and report any possible errors
+    // from the error buffer
+
+    // Store the cleaned up XHTML
+    tidySaveBuffer( tidy_document, &output );
+
+    QString clean = QString::fromUtf8( (const char*) output.bp );
+
+    // Free memory
+    tidyBufFree( &output );
+    tidyBufFree( &errbuf );
+    tidyRelease( tidy_document );
+
+    return clean;
+}
+
+
+// Writes the new CSS style tags to the source, replacing the old ones
+QString CleanSource::WriteNewCSSStyleTags( const QString &source, const QStringList &css_style_tags )
+{
+    QRegExp body_start_tag( BODY_START );
+
+    int body_begin = source.indexOf( body_start_tag, 0 );
+
+    QString header = Utility::Substring( 0, body_begin, source );
+
+    QRegExp css_styles_reg( STYLE_TAG_CSS_ONLY );
+    css_styles_reg.setMinimal( true );
+
+    // We delete the old CSS style tags
+    header.remove( css_styles_reg );
+
+    // For each new style tag, create it
+    // and add it to the end of the <head> section
+    foreach( QString styles, css_style_tags )
+    {
+        QString style_tag = "<style type=\"text/css\">\n" + styles + "\n</style>\n";
+
+        header.insert( header.indexOf( "</head>" ), style_tag );
+    }    
+
+    return header + Utility::Substring( body_begin, source.length(), source );
+}
+
+
+// Removes redundant classes from the style tags and source code;
+// Calls more specific version.
+CleanSource::SourceAndStyles CleanSource::RemoveRedundantClasses( const QString &source, const QStringList &css_style_tags )
+{
+    QHash< QString, QString > redundant_classes = GetRedundantClasses( css_style_tags );
+    
+    SourceAndStyles cleaned;
+    cleaned.source          = RemoveRedundantClassesSource( source, redundant_classes );
+    cleaned.css_style_tags  = RemoveRedundantClassesTags( css_style_tags, redundant_classes );   
+
+    return cleaned;
+}
+
+// Removes redundant CSS classes from the provided CSS style tags
+QStringList CleanSource::RemoveRedundantClassesTags( const QStringList &css_style_tags, const QHash< QString, QString > redundant_classes )
+{
+    QStringList new_css_style_tags  = css_style_tags;
+    QStringList last_tag_styles     = new_css_style_tags.last().split( QChar( '\n' ) );
+
+    // Searches for the old class in every line;
+    // Tidy always creates class definitions as one line
+    foreach( QString key, redundant_classes.keys() )
+    {
+        QRegExp remove_old( "^.*" + QRegExp::escape( key ) + ".*$" );
+        remove_old.setMinimal( true );
+
+        last_tag_styles.replaceInStrings( remove_old, "" );
+    }
+
+    new_css_style_tags[ new_css_style_tags.count() - 1 ] = last_tag_styles.join( QChar( '\n' ) );
+
+    return new_css_style_tags;
+}
+
+// Removes redundant CSS classes from the provided XHTML source code;
+// Updates references to older classes that do the same thing
+QString CleanSource::RemoveRedundantClassesSource( const QString &source, const QHash< QString, QString > redundant_classes )
+{
+    QString newsource = source;
+
+    foreach( QString key, redundant_classes.keys() )
+    {
+        QRegExp remove_old( CLASS_REMOVE_START + key + CLASS_REMOVE_END );
+
+        while ( newsource.indexOf( remove_old ) != -1 )
+        {
+            QString matched = remove_old.cap( 0 );
+
+            matched.replace( key, redundant_classes.value( key ) );
+            newsource.replace( remove_old.cap( 0 ), matched );
+        }
+    }
+
+    return newsource;
+}
+
+
+// Returns a QHash with keys being the new redundant CSS classes,
+// and the values being the old classes that already do the job of the new ones.
+QHash< QString, QString > CleanSource::GetRedundantClasses( const QStringList &css_style_tags )
+{
+    QHash< QString, QString > redundant_classes;
+
+    // HACK: This whole concept is really ugly.
+    // a) We need to fix Tidy so it doesn't create useless new classes.
+    // b) We need a real CSS parser. One that knows which HTML element
+    // has which style/class.
+
+    // Tidy always create ONE style tag for its new classes,
+    // and it is always the last one
+    QString new_style_tag = css_style_tags.last();
+    QStringList new_style_tag_lines = new_style_tag.split( QChar( '\n' ) );
+
+    // We search through all the tags that come before this new one 
+    for ( int i = 0; i < css_style_tags.count() - 1; ++i )
+    {
+        QStringList old_lines = css_style_tags[ i ].split( QChar( '\n' ) );
+
+        // We go through all the lines in the last CSS style tag.
+        // It contains the new styles Tidy added.
+        foreach( QString line_in_new_styles, new_style_tag_lines )
+        {
+            QRegExp class_definition( TIDY_NEW_STYLE );
+            class_definition.setMinimal( true );
+
+            if ( line_in_new_styles.indexOf( class_definition ) != -1 )
+            {                
+                QRegExp matching_style( QRegExp::escape( class_definition.cap( 1 ) ) + "\\.[\\w-]+\\s*" +
+                                        QRegExp::escape( class_definition.cap( 2 ) ) );
+
+                // There should always be just one that matches
+                QStringList matching_lines = old_lines.filter( matching_style );
+
+                if ( matching_lines.count() != 0 )
+                {
+                    QRegExp sgc_class( SIGIL_CLASS_NAME_REG );
+
+                    matching_lines[ 0 ].indexOf( sgc_class );
+                    QString oldclass = sgc_class.cap( 0 );
+
+                    line_in_new_styles.indexOf( sgc_class );
+                    QString newclass = sgc_class.cap( 0 );
+
+                    redundant_classes[ newclass ] = oldclass;
+                }
+
+                else
+                {   
+                    continue;                    
+                }
+            }
+        }
+    }
+
+    return redundant_classes;
+}
+
+