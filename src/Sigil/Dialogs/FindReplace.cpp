--- conflicted
+++ resolved
@@ -1,588 +1,585 @@
-/************************************************************************
-**
-**  Copyright (C) 2009  Strahinja Markovic
-**
-**  This file is part of Sigil.
-**
-**  Sigil is free software: you can redistribute it and/or modify
-**  it under the terms of the GNU General Public License as published by
-**  the Free Software Foundation, either version 3 of the License, or
-**  (at your option) any later version.
-**
-**  Sigil is distributed in the hope that it will be useful,
-**  but WITHOUT ANY WARRANTY; without even the implied warranty of
-**  MERCHANTABILITY or FITNESS FOR A PARTICULAR PURPOSE.  See the
-**  GNU General Public License for more details.
-**
-**  You should have received a copy of the GNU General Public License
-**  along with Sigil.  If not, see <http://www.gnu.org/licenses/>.
-**
-*************************************************************************/
-
-#include <stdafx.h>
-#include "FindReplace.h"
-#include "../MainUI/MainWindow.h"
-#include "../ViewEditors/Searchable.h"
-#include "../Tabs/TabManager.h"
-#include "../Tabs/ContentTab.h"
-#include "../Misc/SearchOperations.h"
-
-static const QString SETTINGS_GROUP = "find_replace";
-
-// Constructor;
-// the first argument specifies which tab to load first;
-// the second argument is the MainWindow that created the dialog;
-// the third argument is the widget's parent.
-FindReplace::FindReplace( bool find_tab, MainWindow &main_window, QWidget *parent )
-    :
-    QDialog( parent ),
-    m_MainWindow( main_window )
-{
-    ui.setupUi( this );
-
-    // Telling Qt to delete this window
-    // from memory when it is closed
-    setAttribute( Qt::WA_DeleteOnClose );
-
-    ExtendUI();
-    ConnectSignalsToSlots();
-
-    // Defaults
-    ui.rbNormalSearch->setChecked( true );
-    ui.rbAllDirection->setChecked( true );
-
-    if ( find_tab )
-
-        ui.twTabs->setCurrentIndex( 0 );
-
-    else
-
-        ui.twTabs->setCurrentIndex( 1 );
-
-    TabChanged();    
-    ReadSettings();
-    ToggleMoreLess();
-
-    // If there is any leftover text from a previous
-    // search, then that text should be selected by default
-    ui.cbFind->lineEdit()->selectAll();
-}
-
-
-// Destructor
-FindReplace::~FindReplace()
-{
-    WriteSettings();
-}
-
-
-// Switches the display between the "more" version with 
-// the option controls and the "less" version without them
-void FindReplace::ToggleMoreLess()
-{
-    if ( m_isMore == true )
-    {
-        // We hide then show the tab widget between
-        // update calls to wOptions because this prevents
-        // twTabs from doing layout twice and causing flicker.
-        // It's a hack, but it works.
-        ui.twTabs->hide();
-        ui.wOptions->hide();
-        ui.twTabs->show();        
-
-        ui.btMore->setText( tr( "&More" ) );
-
-        m_isMore = false;
-    }
-
-    else // isMore == false
-    {
-        // We hide then show the tab widget between
-        // update calls to wOptions because this prevents
-        // twTabs from doing layout twice and causing flicker.
-        // It's a hack, but it works.
-        ui.twTabs->hide();
-        ui.wOptions->show();
-        ui.twTabs->show(); 
-        ui.btMore->setText( tr( "Le&ss" ) );
-
-        m_isMore = true;
-    }
-}
-
-
-// Gets called whenever the user switches tabs,
-// so it moves all the controls to the other tab.
-void FindReplace::TabChanged()
-{
-    // Put the controls on the current tab
-    ui.twTabs->currentWidget()->layout()->addWidget( ui.wSearch );
-    ui.twTabs->currentWidget()->layout()->addWidget( ui.wOptions );
-  
-    if ( ui.twTabs->currentIndex() == 0 )
-    
-        ToFindTab();
-
-    else
-
-        ToReplaceTab();
-}
-
-
-// Starts the search for the user's term.
-// Shows a dialog if the term cannot be found.
-void FindReplace::FindNext()
-{
-    if ( ui.cbFind->lineEdit()->text().isEmpty() )
-
-        return;
-
-    Searchable *searchable = GetAvailableSearchable();
-    
-    if ( !searchable )
-
-        return;
-
-    bool found = searchable->FindNext( GetSearchRegex(), GetSearchDirection() );
-
-    if ( !found )
-
-        CannotFindSearchTerm();
-
-    UpdatePreviousFindStrings();
-}
-
-
-// Counts the number of occurrences of the user's
-// term in the document. Shows a dialog with the number.
-void FindReplace::Count()
-{
-    if ( ui.cbFind->lineEdit()->text().isEmpty() )
-
-        return;
-
-    Searchable *searchable = GetAvailableSearchable();
-
-    if ( !searchable )
-
-        return;
-
-    int count = CurrentLookWhere() == CurrentFile     ? 
-                searchable->Count( GetSearchRegex() ) :
-                CountInFiles();
-
-    QString message = ( count < 1 || count > 1 )     ? 
-                      tr( "%1 matches were found." ) :
-                      tr( "%1 match was found."    );
-
-    QMessageBox::information( 0, tr( "Sigil" ), message.arg( count ) );
-
-    UpdatePreviousFindStrings();
-}
-
-
-// Replaces the user's search term with the user's
-// replacement text if a match is selected. If it's not,
-// calls FindNext() so it becomes selected.
-void FindReplace::Replace()
-{
-    if ( ui.cbFind->lineEdit()->text().isEmpty() )
-
-        return;
-
-    Searchable *searchable = GetAvailableSearchable();
-
-    if ( !searchable )
-
-        return;
-
-    // If we have the matching text selected, replace it
-    searchable->ReplaceSelected( GetSearchRegex(), ui.cbReplace->lineEdit()->text() );
-
-    // Go find the next match
-    FindNext(); 
-
-    UpdatePreviousFindStrings();
-    UpdatePreviousReplaceStrings();
-}
-
-
-// Replaces the user's search term with the user's
-// replacement text in the entire document. Shows a
-// dialog telling how many occurrences were replaced.
-void FindReplace::ReplaceAll()
-{
-    if ( ui.cbFind->lineEdit()->text().isEmpty() )
-
-        return;
-
-    Searchable *searchable = GetAvailableSearchable();
-
-    if ( !searchable )
-
-        return;
-
-    int count = searchable->ReplaceAll( GetSearchRegex(), ui.cbReplace->lineEdit()->text() );
-
-    QString message = ( count < 1 || count > 1 )                     ? 
-                      tr( "The search term was replaced %1 times." ) :
-                      tr( "The search term was replaced %1 time."  );
-
-    QMessageBox::information( 0, tr( "Sigil" ), message.arg( count ) );
-
-    UpdatePreviousFindStrings();
-    UpdatePreviousReplaceStrings();
-}
-
-
-// Toggles the availability of options depending on
-// whether the normal search type is selected.
-void FindReplace::ToggleAvailableOptions( bool normal_search_checked )
-{
-    if ( normal_search_checked )
-    {
-        ui.cbMinimalMatching->setEnabled( false );
-        ui.cbWholeWord->setEnabled( true );
-    }
-
-    else
-    {
-        ui.cbMinimalMatching->setEnabled( true );
-        ui.cbWholeWord->setEnabled( false );
-    }
-}
-
-
-void FindReplace::LookWhereChanged( int index  )
-{
-    if ( ui.cbLookWhere->itemData( index ) == FindReplace::AllHTMLFiles &&
-         m_MainWindow.GetCurrentContentTab().GetViewState() == ContentTab::ViewState_BookView )
-    {
-        QMessageBox::critical( this,
-                               tr( "Sigil" ),
-                               tr( "It is not currently possible to search all the files in Book View mode. "
-                                   "Switch to Code View to perform such searches.")
-                             );
-
-        // Back to current document search mode
-        ui.cbLookWhere->setCurrentIndex( 0 );
-    }
-}
-
-
-// Displays a message to the user informing him
-// that his last search term could not be found.
-void FindReplace::CannotFindSearchTerm()
-{
-    QMessageBox::information( 0, tr( "Sigil" ), tr( "The search term cannot be found." ) );
-}
-
-
-// Constructs a searching regex from the selected 
-// options and fields and then returns it.
-QRegExp FindReplace::GetSearchRegex()
-{
-    QRegExp search( ui.cbFind->lineEdit()->text() );
-
-    // Search type
-    if ( ui.rbWildcardSearch->isChecked() )
-    {
-        search.setPatternSyntax( QRegExp::Wildcard );
-    }
-
-    else
-    {
-        // We need the regex syntax for normal searching
-        // too because of the "whole words only" option
-        search.setPatternSyntax( QRegExp::RegExp2 );
-
-        if ( ui.rbNormalSearch->isChecked() )
-
-            search.setPattern( QRegExp::escape( ui.cbFind->lineEdit()->text() ) );
-    }
-
-    // Whole word searching. The user can select 
-    // this option only if the "normal" search type
-    // is also selected
-    if ( ui.cbWholeWord->isEnabled() && ui.cbWholeWord->isChecked() )
-        
-        search.setPattern( "\\b" + QRegExp::escape( ui.cbFind->lineEdit()->text() ) + "\\b" );
-
-    // Case sensitivity
-    if ( ui.cbMatchCase->isEnabled() && ui.cbMatchCase->isChecked() )
-
-        search.setCaseSensitivity( Qt::CaseSensitive );
-
-    else
-
-        search.setCaseSensitivity( Qt::CaseInsensitive );
-
-    // Regex minimality. The user can select 
-    // this option only if the "normal" search type
-    // is NOT selected
-    if ( ui.cbMinimalMatching->isEnabled() && ui.cbMinimalMatching->isChecked() )
-
-        search.setMinimal( true );
-
-    else
-
-        search.setMinimal( false );
-
-    return search;
-}
-
-
-// Returns the selected search direction.
-Searchable::Direction FindReplace::GetSearchDirection()
-{
-    if ( ui.rbUpDirection->isChecked() )
-
-        return Searchable::Direction_Up;
-
-    else if ( ui.rbDownDirection->isChecked() )
-
-        return Searchable::Direction_Down;
-
-    else
-
-        return Searchable::Direction_All;
-}
-
-
-FindReplace::LookWhere FindReplace::CurrentLookWhere()
-{
-    return (LookWhere) ui.cbLookWhere->itemData( ui.cbLookWhere->currentIndex() ).toInt();
-}
-
-
-int FindReplace::CountInFiles()
-{
-    // For now, this must hold
-    Q_ASSERT( CurrentLookWhere() == AllHTMLFiles );
-
-    return SearchOperations::CountInFiles( 
-            GetSearchRegex(), 
-            m_MainWindow.GetCurrentBook()->GetFolderKeeper().GetResourceTypeAsGenericList< HTMLResource >(),
-            SearchOperations::CodeViewSearch );
-}
-
-
-// Changes the layout of the controls to the Find tab style
-void FindReplace::ToFindTab()
-{
-    ui.btCount->show();
-    ui.btReplace->hide();
-    ui.btReplaceAll->hide();
-
-    // We "hide" the replace label and field.
-    // We use QStackedWidgets because we want the 
-    // replace label and field to take up space 
-    // in the layout even when they are not visible.
-    // That way the dialog doesn't shift all the controls.
-    ui.swReplaceLabelHider->setCurrentIndex( 1 );
-    ui.swReplaceFieldHider->setCurrentIndex( 1 );
-}
-
-
-// Changes the layout of the controls to the Replace tab style
-void FindReplace::ToReplaceTab()
-{
-    ui.btCount->hide();
-    ui.btReplace->show();
-    ui.btReplaceAll->show();
-
-    // We "show" the replace label and field.
-    // We use QStackedWidgets because we want the 
-    // replace label and field to take up space 
-    // in the layout even when they are not visible.
-    // That way the dialog doesn't shift all the controls.
-    ui.swReplaceLabelHider->setCurrentIndex( 0 );
-    ui.swReplaceFieldHider->setCurrentIndex( 0 );
-}
-
-
-<<<<<<< HEAD
-QStringList FindReplace::GetPreviousFindStrings()
-{
-    QStringList find_strings;
-
-    for ( int i = 0; i < ui.cbFind->count(); ++i )
-    {
-        find_strings.append( ui.cbFind->itemText( i ) );
-    }
-
-    return find_strings;
-}
-
-
-QStringList FindReplace::GetPreviousReplaceStrings()
-{
-    QStringList replace_strings;
-
-    for ( int i = 0; i < ui.cbReplace->count(); ++i )
-    {
-        replace_strings.append( ui.cbReplace->itemText( i ) );
-    }
-
-    return replace_strings;
-}
-
-
-void FindReplace::UpdatePreviousFindStrings()
-{
-    QString new_find_string = ui.cbFind->lineEdit()->text();
-    int used_at_index = ui.cbFind->findText( new_find_string );
-
-    if ( used_at_index != -1 )
-    {
-        ui.cbFind->removeItem( used_at_index );
-    }
-
-    ui.cbFind->insertItem( 0, new_find_string );
-
-    // Must not change the current string!
-    ui.cbFind->lineEdit()->setText( new_find_string );
-}
-
-
-void FindReplace::UpdatePreviousReplaceStrings()
-{
-    QString new_replace_string = ui.cbReplace->lineEdit()->text();
-    int used_at_index = ui.cbReplace->findText( new_replace_string );
-
-    if ( used_at_index != -1 )
-    {
-        ui.cbReplace->removeItem( used_at_index );
-    }
-
-    ui.cbReplace->insertItem( 0, new_replace_string );
-
-    // Must not change the current string!
-    ui.cbReplace->lineEdit()->setText( new_replace_string );
-}
-
-
-=======
->>>>>>> e664e490
-// Reads all the stored dialog settings like
-// window position, geometry etc.
-void FindReplace::ReadSettings()
-{
-    QSettings settings;
-    settings.beginGroup( SETTINGS_GROUP );
-
-    // We flip the stored isMore state because we have to pass through
-    // the ToggleMoreLess function to actually set the widgets
-    // (and the isMore variable) to the stored state
-    m_isMore = ! settings.value( "is_more" ).toBool();
-
-    // The size of the window and it's full screen status
-    QByteArray geometry = settings.value( "geometry" ).toByteArray();
-
-    if ( !geometry.isNull() )
-    {
-        restoreGeometry( geometry );
-    }
-
-    else
-    {
-        // We call this to force the dialog to initially take up
-        // as little space as possible. The reason for this is that
-        // all the horizontal buttons are initially shown on the form,
-        // yet only only a few are used on any tab.
-        resize( 0, 0 );
-    }
-
-    // Checkbox and radio button values
-    ui.cbMatchCase->      setChecked( settings.value( "match_case"       ).toBool() );
-    ui.cbMinimalMatching->setChecked( settings.value( "minimal_matching" ).toBool() );
-    ui.cbWholeWord->      setChecked( settings.value( "whole_word"       ).toBool() );
-
-    ui.rbNormalSearch->   setChecked( settings.value( "normal_search"    ).toBool() );
-    ui.rbWildcardSearch-> setChecked( settings.value( "wildcard_search"  ).toBool() );
-    ui.rbRegexSearch->    setChecked( settings.value( "regex_search"     ).toBool() );
-
-    ui.rbUpDirection->    setChecked( settings.value( "up_direction"     ).toBool() );
-    ui.rbDownDirection->  setChecked( settings.value( "down_direction"   ).toBool() );
-    ui.rbAllDirection->   setChecked( settings.value( "all_direction"    ).toBool() );
-
-    // Input fields
-    ui.cbFind->   addItems( settings.value( "find_strings"    ).toStringList() );
-    ui.cbReplace->addItems( settings.value( "replace_strings" ).toStringList() );
-}
-
-// Writes all the stored dialog settings like
-// window position, geometry etc.
-void FindReplace::WriteSettings()
-{
-    QSettings settings;
-    settings.beginGroup( SETTINGS_GROUP );
-
-    // The size of the window and its full screen status
-    settings.setValue( "geometry", saveGeometry() );
-
-    // The window expansion state ("more" or "less")
-    settings.setValue( "is_more", m_isMore );
-
-    // Checkbox and radio button values
-    settings.setValue( "match_case",       ui.cbMatchCase->      isChecked() );
-    settings.setValue( "minimal_matching", ui.cbMinimalMatching->isChecked() );
-    settings.setValue( "whole_word",       ui.cbWholeWord->      isChecked() );
-
-    settings.setValue( "normal_search",    ui.rbNormalSearch->   isChecked() );
-    settings.setValue( "wildcard_search",  ui.rbWildcardSearch-> isChecked() );
-    settings.setValue( "regex_search",     ui.rbRegexSearch->    isChecked() );
-
-    settings.setValue( "up_direction",     ui.rbUpDirection->    isChecked() );
-    settings.setValue( "down_direction",   ui.rbDownDirection->  isChecked() );
-    settings.setValue( "all_direction",    ui.rbAllDirection->   isChecked() );
-
-    settings.setValue( "find_strings",    GetPreviousFindStrings()    );
-    settings.setValue( "replace_strings", GetPreviousReplaceStrings() );
-}
-
-
-void FindReplace::ExtendUI()
-{
-    // This is necessary. We need to have a default
-    // layout on the Replace tab. 
-    new QVBoxLayout( ui.ReplaceTab );
-
-    ui.cbLookWhere->addItem( tr( "Current File" ),   FindReplace::CurrentFile  );
-    ui.cbLookWhere->addItem( tr( "All HTML Files" ), FindReplace::AllHTMLFiles );
-}
-
-
-Searchable* FindReplace::GetAvailableSearchable()
-{
-    Searchable *searchable = m_MainWindow.GetCurrentContentTab().GetSearchableContent();
-    
-    if ( !searchable )
-    {
-        QMessageBox::critical( this,
-                               tr( "Sigil" ),
-                               tr( "This tab cannot be searched." )
-                             );
-    }
-
-    return searchable;
-}
-
-
-void FindReplace::ConnectSignalsToSlots()
-{
-    connect( ui.twTabs,         SIGNAL( currentChanged( int ) ), this, SLOT( TabChanged()                   ) );
-    connect( ui.btMore,         SIGNAL( clicked()             ), this, SLOT( ToggleMoreLess()               ) );
-    connect( ui.btFindNext,     SIGNAL( clicked()             ), this, SLOT( FindNext()                     ) );
-    connect( ui.btCount,        SIGNAL( clicked()             ), this, SLOT( Count()                        ) );
-    connect( ui.btReplace,      SIGNAL( clicked()             ), this, SLOT( Replace()                      ) );
-    connect( ui.btReplaceAll,   SIGNAL( clicked()             ), this, SLOT( ReplaceAll()                   ) );
-    connect( ui.rbNormalSearch, SIGNAL( toggled( bool )       ), this, SLOT( ToggleAvailableOptions( bool ) ) );
-    connect( ui.cbLookWhere,    SIGNAL( activated( int )      ), this, SLOT( LookWhereChanged( int )        ) );
-
-}
-
-
-
-
-
+/************************************************************************
+**
+**  Copyright (C) 2009  Strahinja Markovic
+**
+**  This file is part of Sigil.
+**
+**  Sigil is free software: you can redistribute it and/or modify
+**  it under the terms of the GNU General Public License as published by
+**  the Free Software Foundation, either version 3 of the License, or
+**  (at your option) any later version.
+**
+**  Sigil is distributed in the hope that it will be useful,
+**  but WITHOUT ANY WARRANTY; without even the implied warranty of
+**  MERCHANTABILITY or FITNESS FOR A PARTICULAR PURPOSE.  See the
+**  GNU General Public License for more details.
+**
+**  You should have received a copy of the GNU General Public License
+**  along with Sigil.  If not, see <http://www.gnu.org/licenses/>.
+**
+*************************************************************************/
+
+#include <stdafx.h>
+#include "FindReplace.h"
+#include "../MainUI/MainWindow.h"
+#include "../ViewEditors/Searchable.h"
+#include "../Tabs/TabManager.h"
+#include "../Tabs/ContentTab.h"
+#include "../Misc/SearchOperations.h"
+
+static const QString SETTINGS_GROUP = "find_replace";
+
+// Constructor;
+// the first argument specifies which tab to load first;
+// the second argument is the MainWindow that created the dialog;
+// the third argument is the widget's parent.
+FindReplace::FindReplace( bool find_tab, MainWindow &main_window, QWidget *parent )
+    :
+    QDialog( parent ),
+    m_MainWindow( main_window )
+{
+    ui.setupUi( this );
+
+    // Telling Qt to delete this window
+    // from memory when it is closed
+    setAttribute( Qt::WA_DeleteOnClose );
+
+    ExtendUI();
+    ConnectSignalsToSlots();
+
+    // Defaults
+    ui.rbNormalSearch->setChecked( true );
+    ui.rbAllDirection->setChecked( true );
+
+    if ( find_tab )
+
+        ui.twTabs->setCurrentIndex( 0 );
+
+    else
+
+        ui.twTabs->setCurrentIndex( 1 );
+
+    TabChanged();    
+    ReadSettings();
+    ToggleMoreLess();
+
+    // If there is any leftover text from a previous
+    // search, then that text should be selected by default
+    ui.cbFind->lineEdit()->selectAll();
+}
+
+
+// Destructor
+FindReplace::~FindReplace()
+{
+    WriteSettings();
+}
+
+
+// Switches the display between the "more" version with 
+// the option controls and the "less" version without them
+void FindReplace::ToggleMoreLess()
+{
+    if ( m_isMore == true )
+    {
+        // We hide then show the tab widget between
+        // update calls to wOptions because this prevents
+        // twTabs from doing layout twice and causing flicker.
+        // It's a hack, but it works.
+        ui.twTabs->hide();
+        ui.wOptions->hide();
+        ui.twTabs->show();        
+
+        ui.btMore->setText( tr( "&More" ) );
+
+        m_isMore = false;
+    }
+
+    else // isMore == false
+    {
+        // We hide then show the tab widget between
+        // update calls to wOptions because this prevents
+        // twTabs from doing layout twice and causing flicker.
+        // It's a hack, but it works.
+        ui.twTabs->hide();
+        ui.wOptions->show();
+        ui.twTabs->show(); 
+        ui.btMore->setText( tr( "Le&ss" ) );
+
+        m_isMore = true;
+    }
+}
+
+
+// Gets called whenever the user switches tabs,
+// so it moves all the controls to the other tab.
+void FindReplace::TabChanged()
+{
+    // Put the controls on the current tab
+    ui.twTabs->currentWidget()->layout()->addWidget( ui.wSearch );
+    ui.twTabs->currentWidget()->layout()->addWidget( ui.wOptions );
+  
+    if ( ui.twTabs->currentIndex() == 0 )
+    
+        ToFindTab();
+
+    else
+
+        ToReplaceTab();
+}
+
+
+// Starts the search for the user's term.
+// Shows a dialog if the term cannot be found.
+void FindReplace::FindNext()
+{
+    if ( ui.cbFind->lineEdit()->text().isEmpty() )
+
+        return;
+
+    Searchable *searchable = GetAvailableSearchable();
+    
+    if ( !searchable )
+
+        return;
+
+    bool found = searchable->FindNext( GetSearchRegex(), GetSearchDirection() );
+
+    if ( !found )
+
+        CannotFindSearchTerm();
+
+    UpdatePreviousFindStrings();
+}
+
+
+// Counts the number of occurrences of the user's
+// term in the document. Shows a dialog with the number.
+void FindReplace::Count()
+{
+    if ( ui.cbFind->lineEdit()->text().isEmpty() )
+
+        return;
+
+    Searchable *searchable = GetAvailableSearchable();
+
+    if ( !searchable )
+
+        return;
+
+    int count = CurrentLookWhere() == CurrentFile     ? 
+                searchable->Count( GetSearchRegex() ) :
+                CountInFiles();
+
+    QString message = ( count < 1 || count > 1 )     ? 
+                      tr( "%1 matches were found." ) :
+                      tr( "%1 match was found."    );
+
+    QMessageBox::information( 0, tr( "Sigil" ), message.arg( count ) );
+
+    UpdatePreviousFindStrings();
+}
+
+
+// Replaces the user's search term with the user's
+// replacement text if a match is selected. If it's not,
+// calls FindNext() so it becomes selected.
+void FindReplace::Replace()
+{
+    if ( ui.cbFind->lineEdit()->text().isEmpty() )
+
+        return;
+
+    Searchable *searchable = GetAvailableSearchable();
+
+    if ( !searchable )
+
+        return;
+
+    // If we have the matching text selected, replace it
+    searchable->ReplaceSelected( GetSearchRegex(), ui.cbReplace->lineEdit()->text() );
+
+    // Go find the next match
+    FindNext(); 
+
+    UpdatePreviousFindStrings();
+    UpdatePreviousReplaceStrings();
+}
+
+
+// Replaces the user's search term with the user's
+// replacement text in the entire document. Shows a
+// dialog telling how many occurrences were replaced.
+void FindReplace::ReplaceAll()
+{
+    if ( ui.cbFind->lineEdit()->text().isEmpty() )
+
+        return;
+
+    Searchable *searchable = GetAvailableSearchable();
+
+    if ( !searchable )
+
+        return;
+
+    int count = searchable->ReplaceAll( GetSearchRegex(), ui.cbReplace->lineEdit()->text() );
+
+    QString message = ( count < 1 || count > 1 )                     ? 
+                      tr( "The search term was replaced %1 times." ) :
+                      tr( "The search term was replaced %1 time."  );
+
+    QMessageBox::information( 0, tr( "Sigil" ), message.arg( count ) );
+
+    UpdatePreviousFindStrings();
+    UpdatePreviousReplaceStrings();
+}
+
+
+// Toggles the availability of options depending on
+// whether the normal search type is selected.
+void FindReplace::ToggleAvailableOptions( bool normal_search_checked )
+{
+    if ( normal_search_checked )
+    {
+        ui.cbMinimalMatching->setEnabled( false );
+        ui.cbWholeWord->setEnabled( true );
+    }
+
+    else
+    {
+        ui.cbMinimalMatching->setEnabled( true );
+        ui.cbWholeWord->setEnabled( false );
+    }
+}
+
+
+void FindReplace::LookWhereChanged( int index  )
+{
+    if ( ui.cbLookWhere->itemData( index ) == FindReplace::AllHTMLFiles &&
+         m_MainWindow.GetCurrentContentTab().GetViewState() == ContentTab::ViewState_BookView )
+    {
+        QMessageBox::critical( this,
+                               tr( "Sigil" ),
+                               tr( "It is not currently possible to search all the files in Book View mode. "
+                                   "Switch to Code View to perform such searches.")
+                             );
+
+        // Back to current document search mode
+        ui.cbLookWhere->setCurrentIndex( 0 );
+    }
+}
+
+
+// Displays a message to the user informing him
+// that his last search term could not be found.
+void FindReplace::CannotFindSearchTerm()
+{
+    QMessageBox::information( 0, tr( "Sigil" ), tr( "The search term cannot be found." ) );
+}
+
+
+// Constructs a searching regex from the selected 
+// options and fields and then returns it.
+QRegExp FindReplace::GetSearchRegex()
+{
+    QRegExp search( ui.cbFind->lineEdit()->text() );
+
+    // Search type
+    if ( ui.rbWildcardSearch->isChecked() )
+    {
+        search.setPatternSyntax( QRegExp::Wildcard );
+    }
+
+    else
+    {
+        // We need the regex syntax for normal searching
+        // too because of the "whole words only" option
+        search.setPatternSyntax( QRegExp::RegExp2 );
+
+        if ( ui.rbNormalSearch->isChecked() )
+
+            search.setPattern( QRegExp::escape( ui.cbFind->lineEdit()->text() ) );
+    }
+
+    // Whole word searching. The user can select 
+    // this option only if the "normal" search type
+    // is also selected
+    if ( ui.cbWholeWord->isEnabled() && ui.cbWholeWord->isChecked() )
+        
+        search.setPattern( "\\b" + QRegExp::escape( ui.cbFind->lineEdit()->text() ) + "\\b" );
+
+    // Case sensitivity
+    if ( ui.cbMatchCase->isEnabled() && ui.cbMatchCase->isChecked() )
+
+        search.setCaseSensitivity( Qt::CaseSensitive );
+
+    else
+
+        search.setCaseSensitivity( Qt::CaseInsensitive );
+
+    // Regex minimality. The user can select 
+    // this option only if the "normal" search type
+    // is NOT selected
+    if ( ui.cbMinimalMatching->isEnabled() && ui.cbMinimalMatching->isChecked() )
+
+        search.setMinimal( true );
+
+    else
+
+        search.setMinimal( false );
+
+    return search;
+}
+
+
+// Returns the selected search direction.
+Searchable::Direction FindReplace::GetSearchDirection()
+{
+    if ( ui.rbUpDirection->isChecked() )
+
+        return Searchable::Direction_Up;
+
+    else if ( ui.rbDownDirection->isChecked() )
+
+        return Searchable::Direction_Down;
+
+    else
+
+        return Searchable::Direction_All;
+}
+
+
+FindReplace::LookWhere FindReplace::CurrentLookWhere()
+{
+    return (LookWhere) ui.cbLookWhere->itemData( ui.cbLookWhere->currentIndex() ).toInt();
+}
+
+
+int FindReplace::CountInFiles()
+{
+    // For now, this must hold
+    Q_ASSERT( CurrentLookWhere() == AllHTMLFiles );
+
+    return SearchOperations::CountInFiles( 
+            GetSearchRegex(), 
+            m_MainWindow.GetCurrentBook()->GetFolderKeeper().GetResourceTypeAsGenericList< HTMLResource >(),
+            SearchOperations::CodeViewSearch );
+}
+
+
+// Changes the layout of the controls to the Find tab style
+void FindReplace::ToFindTab()
+{
+    ui.btCount->show();
+    ui.btReplace->hide();
+    ui.btReplaceAll->hide();
+
+    // We "hide" the replace label and field.
+    // We use QStackedWidgets because we want the 
+    // replace label and field to take up space 
+    // in the layout even when they are not visible.
+    // That way the dialog doesn't shift all the controls.
+    ui.swReplaceLabelHider->setCurrentIndex( 1 );
+    ui.swReplaceFieldHider->setCurrentIndex( 1 );
+}
+
+
+// Changes the layout of the controls to the Replace tab style
+void FindReplace::ToReplaceTab()
+{
+    ui.btCount->hide();
+    ui.btReplace->show();
+    ui.btReplaceAll->show();
+
+    // We "show" the replace label and field.
+    // We use QStackedWidgets because we want the 
+    // replace label and field to take up space 
+    // in the layout even when they are not visible.
+    // That way the dialog doesn't shift all the controls.
+    ui.swReplaceLabelHider->setCurrentIndex( 0 );
+    ui.swReplaceFieldHider->setCurrentIndex( 0 );
+}
+
+
+QStringList FindReplace::GetPreviousFindStrings()
+{
+    QStringList find_strings;
+
+    for ( int i = 0; i < ui.cbFind->count(); ++i )
+    {
+        find_strings.append( ui.cbFind->itemText( i ) );
+    }
+
+    return find_strings;
+}
+
+
+QStringList FindReplace::GetPreviousReplaceStrings()
+{
+    QStringList replace_strings;
+
+    for ( int i = 0; i < ui.cbReplace->count(); ++i )
+    {
+        replace_strings.append( ui.cbReplace->itemText( i ) );
+    }
+
+    return replace_strings;
+}
+
+
+void FindReplace::UpdatePreviousFindStrings()
+{
+    QString new_find_string = ui.cbFind->lineEdit()->text();
+    int used_at_index = ui.cbFind->findText( new_find_string );
+
+    if ( used_at_index != -1 )
+    {
+        ui.cbFind->removeItem( used_at_index );
+    }
+
+    ui.cbFind->insertItem( 0, new_find_string );
+
+    // Must not change the current string!
+    ui.cbFind->lineEdit()->setText( new_find_string );
+}
+
+
+void FindReplace::UpdatePreviousReplaceStrings()
+{
+    QString new_replace_string = ui.cbReplace->lineEdit()->text();
+    int used_at_index = ui.cbReplace->findText( new_replace_string );
+
+    if ( used_at_index != -1 )
+    {
+        ui.cbReplace->removeItem( used_at_index );
+    }
+
+    ui.cbReplace->insertItem( 0, new_replace_string );
+
+    // Must not change the current string!
+    ui.cbReplace->lineEdit()->setText( new_replace_string );
+}
+
+
+// Reads all the stored dialog settings like
+// window position, geometry etc.
+void FindReplace::ReadSettings()
+{
+    QSettings settings;
+    settings.beginGroup( SETTINGS_GROUP );
+
+    // We flip the stored isMore state because we have to pass through
+    // the ToggleMoreLess function to actually set the widgets
+    // (and the isMore variable) to the stored state
+    m_isMore = ! settings.value( "is_more" ).toBool();
+
+    // The size of the window and it's full screen status
+    QByteArray geometry = settings.value( "geometry" ).toByteArray();
+
+    if ( !geometry.isNull() )
+    {
+        restoreGeometry( geometry );
+    }
+
+    else
+    {
+        // We call this to force the dialog to initially take up
+        // as little space as possible. The reason for this is that
+        // all the horizontal buttons are initially shown on the form,
+        // yet only only a few are used on any tab.
+        resize( 0, 0 );
+    }
+
+    // Checkbox and radio button values
+    ui.cbMatchCase->      setChecked( settings.value( "match_case"       ).toBool() );
+    ui.cbMinimalMatching->setChecked( settings.value( "minimal_matching" ).toBool() );
+    ui.cbWholeWord->      setChecked( settings.value( "whole_word"       ).toBool() );
+
+    ui.rbNormalSearch->   setChecked( settings.value( "normal_search"    ).toBool() );
+    ui.rbWildcardSearch-> setChecked( settings.value( "wildcard_search"  ).toBool() );
+    ui.rbRegexSearch->    setChecked( settings.value( "regex_search"     ).toBool() );
+
+    ui.rbUpDirection->    setChecked( settings.value( "up_direction"     ).toBool() );
+    ui.rbDownDirection->  setChecked( settings.value( "down_direction"   ).toBool() );
+    ui.rbAllDirection->   setChecked( settings.value( "all_direction"    ).toBool() );
+
+    // Input fields
+    ui.cbFind->   addItems( settings.value( "find_strings"    ).toStringList() );
+    ui.cbReplace->addItems( settings.value( "replace_strings" ).toStringList() );
+}
+
+// Writes all the stored dialog settings like
+// window position, geometry etc.
+void FindReplace::WriteSettings()
+{
+    QSettings settings;
+    settings.beginGroup( SETTINGS_GROUP );
+
+    // The size of the window and its full screen status
+    settings.setValue( "geometry", saveGeometry() );
+
+    // The window expansion state ("more" or "less")
+    settings.setValue( "is_more", m_isMore );
+
+    // Checkbox and radio button values
+    settings.setValue( "match_case",       ui.cbMatchCase->      isChecked() );
+    settings.setValue( "minimal_matching", ui.cbMinimalMatching->isChecked() );
+    settings.setValue( "whole_word",       ui.cbWholeWord->      isChecked() );
+
+    settings.setValue( "normal_search",    ui.rbNormalSearch->   isChecked() );
+    settings.setValue( "wildcard_search",  ui.rbWildcardSearch-> isChecked() );
+    settings.setValue( "regex_search",     ui.rbRegexSearch->    isChecked() );
+
+    settings.setValue( "up_direction",     ui.rbUpDirection->    isChecked() );
+    settings.setValue( "down_direction",   ui.rbDownDirection->  isChecked() );
+    settings.setValue( "all_direction",    ui.rbAllDirection->   isChecked() );
+
+    settings.setValue( "find_strings",    GetPreviousFindStrings()    );
+    settings.setValue( "replace_strings", GetPreviousReplaceStrings() );
+}
+
+
+void FindReplace::ExtendUI()
+{
+    // This is necessary. We need to have a default
+    // layout on the Replace tab. 
+    new QVBoxLayout( ui.ReplaceTab );
+
+    ui.cbLookWhere->addItem( tr( "Current File" ),   FindReplace::CurrentFile  );
+    ui.cbLookWhere->addItem( tr( "All HTML Files" ), FindReplace::AllHTMLFiles );
+}
+
+
+Searchable* FindReplace::GetAvailableSearchable()
+{
+    Searchable *searchable = m_MainWindow.GetCurrentContentTab().GetSearchableContent();
+    
+    if ( !searchable )
+    {
+        QMessageBox::critical( this,
+                               tr( "Sigil" ),
+                               tr( "This tab cannot be searched." )
+                             );
+    }
+
+    return searchable;
+}
+
+
+void FindReplace::ConnectSignalsToSlots()
+{
+    connect( ui.twTabs,         SIGNAL( currentChanged( int ) ), this, SLOT( TabChanged()                   ) );
+    connect( ui.btMore,         SIGNAL( clicked()             ), this, SLOT( ToggleMoreLess()               ) );
+    connect( ui.btFindNext,     SIGNAL( clicked()             ), this, SLOT( FindNext()                     ) );
+    connect( ui.btCount,        SIGNAL( clicked()             ), this, SLOT( Count()                        ) );
+    connect( ui.btReplace,      SIGNAL( clicked()             ), this, SLOT( Replace()                      ) );
+    connect( ui.btReplaceAll,   SIGNAL( clicked()             ), this, SLOT( ReplaceAll()                   ) );
+    connect( ui.rbNormalSearch, SIGNAL( toggled( bool )       ), this, SLOT( ToggleAvailableOptions( bool ) ) );
+    connect( ui.cbLookWhere,    SIGNAL( activated( int )      ), this, SLOT( LookWhereChanged( int )        ) );
+
+}
+
+
+
+
+