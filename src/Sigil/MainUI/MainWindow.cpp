--- conflicted
+++ resolved
@@ -1377,11 +1377,7 @@
     ui.actionInsertNumberedList->setEnabled(true);
     ui.actionRemoveFormatting->setEnabled(true);
 
-<<<<<<< HEAD
-=======
-    m_cbHeadings->setEnabled(true);
     ui.menuHeadings->setEnabled(true);
->>>>>>> 65a4abbc
     ui.actionHeading1->setEnabled(true);
     ui.actionHeading2->setEnabled(true);
     ui.actionHeading3->setEnabled(true);
@@ -1445,11 +1441,7 @@
     ui.actionInsertNumberedList->setEnabled(false);
     ui.actionRemoveFormatting->setEnabled(false);
 
-<<<<<<< HEAD
-=======
-    m_cbHeadings->setEnabled(false);
     ui.menuHeadings->setEnabled(false);
->>>>>>> 65a4abbc
     ui.actionHeading1->setEnabled(false);
     ui.actionHeading2->setEnabled(false);
     ui.actionHeading3->setEnabled(false);
@@ -1511,15 +1503,9 @@
 
     ui.actionInsertBulletedList->setEnabled(false);
     ui.actionInsertNumberedList->setEnabled(false);
-<<<<<<< HEAD
     ui.actionRemoveFormatting->setEnabled(false);
 
-=======
-    ui.actionRemoveFormatting->setEnabled(true);
-
-    m_cbHeadings->setEnabled(false);
     ui.menuHeadings->setEnabled(false);
->>>>>>> 65a4abbc
     ui.actionHeading1->setEnabled(false);
     ui.actionHeading2->setEnabled(false);
     ui.actionHeading3->setEnabled(false);
@@ -1584,11 +1570,7 @@
     ui.actionInsertNumberedList->setEnabled(false);
     ui.actionRemoveFormatting->setEnabled(false);
 
-<<<<<<< HEAD
-=======
-    m_cbHeadings->setEnabled(false);
     ui.menuHeadings->setEnabled(false);
->>>>>>> 65a4abbc
     ui.actionHeading1->setEnabled(false);
     ui.actionHeading2->setEnabled(false);
     ui.actionHeading3->setEnabled(false);
@@ -1658,11 +1640,7 @@
     ui.actionInsertNumberedList->setEnabled(false);
     ui.actionRemoveFormatting->setEnabled(false);
 
-<<<<<<< HEAD
-=======
-    m_cbHeadings->setEnabled(false);
     ui.menuHeadings->setEnabled(false);
->>>>>>> 65a4abbc
     ui.actionHeading1->setEnabled(false);
     ui.actionHeading2->setEnabled(false);
     ui.actionHeading3->setEnabled(false);
@@ -2511,11 +2489,8 @@
     sm->registerAction(ui.actionHeading4, "MainWindow.Heading4");
     sm->registerAction(ui.actionHeading5, "MainWindow.Heading5");
     sm->registerAction(ui.actionHeading6, "MainWindow.Heading6");
-<<<<<<< HEAD
     sm->registerAction(ui.actionHeadingNormal, "MainWindow.HeadingNormal");
     sm->registerAction(ui.actionHeadingPreserveAttributes, "MainWindow.HeadingPreserveAttributes");
-=======
-    sm->registerAction(ui.actionRemoveFormatting, "MainWindow.RemoveFormatting");
 
     // Tools
     sm->registerAction(ui.actionMetaEditor, "MainWindow.MetaEditor");
@@ -2533,7 +2508,6 @@
     sm->registerAction(ui.actionCreateIndex, "MainWindow.CreateIndex");
     sm->registerAction(ui.actionCheckWellFormedErrors, "MainWindow.CheckWellFormedErrors");
 
->>>>>>> 65a4abbc
     // View
     sm->registerAction(ui.actionBookView, "MainWindow.BookView");
     sm->registerAction(ui.actionSplitView, "MainWindow.SplitView");
@@ -2839,11 +2813,9 @@
     connect( ui.actionSplitView,     SIGNAL( triggered() ),  this,   SLOT( SplitView() ) );
     connect( ui.actionCodeView,      SIGNAL( triggered() ),  this,   SLOT( CodeView()  ) );
 
-<<<<<<< HEAD
     connect( ui.actionHeadingPreserveAttributes, SIGNAL( triggered( bool ) ), this, SLOT( SetPreserveHeadingAttributes( bool ) ) );
 
     connect( m_headingMapper,      SIGNAL( mapped( const QString& ) ),  this,   SLOT( ApplyHeadingStyleToTab( const QString& ) ) );
-=======
     // Window
     connect( ui.actionNextTab,       SIGNAL( triggered() ), &m_TabManager, SLOT( NextTab()     ) );
     connect( ui.actionPreviousTab,   SIGNAL( triggered() ), &m_TabManager, SLOT( PreviousTab() ) );
@@ -2859,7 +2831,6 @@
     // the zoom value the slider will land on while it is being moved.
     connect( m_slZoomSlider,         SIGNAL( sliderMoved( int ) ),  this, SLOT( UpdateZoomLabel( int ) ) );
 
->>>>>>> 65a4abbc
 
     connect( &m_TabManager,          SIGNAL( TabCountChanged() ), 
              this,                   SLOT( UpdateUIOnTabCountChange() ) );
@@ -3052,13 +3023,6 @@
     disconnect( ui.actionIncreaseIndent,            0, tab, 0 );
     disconnect( ui.actionRemoveFormatting,          0, tab, 0 );
 
-<<<<<<< HEAD
-    disconnect( ui.actionCutCodeTags,               0, tab, 0 );
-=======
-    disconnect( m_cbHeadings,                       0, tab, 0 );
-    disconnect( m_headingMapper,                    0, tab, 0 );
-
->>>>>>> 65a4abbc
     disconnect( ui.actionSplitChapter,              0, tab, 0 );
     disconnect( ui.actionInsertSGFChapterMarker,    0, tab, 0 );
     disconnect( ui.actionSplitOnSGFChapterMarkers,  0, tab, 0 );
